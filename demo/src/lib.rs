--- conflicted
+++ resolved
@@ -7,11 +7,7 @@
 
 use crate::plugins::ImagesPluginData;
 use egui::Context;
-<<<<<<< HEAD
-use walkers::{HttpOptions, Map, MapMemory, Tiles};
-=======
-use walkers::{Map, MapMemory, Tiles, TilesManager};
->>>>>>> 06aa897f
+use walkers::{HttpOptions, Map, MapMemory, Tiles, TilesManager};
 
 #[derive(Debug, Clone, Copy, PartialEq, Eq, Hash)]
 pub enum Provider {
@@ -22,7 +18,6 @@
     LocalTiles,
 }
 
-<<<<<<< HEAD
 fn http_options() -> HttpOptions {
     if std::env::var("NO_HTTP_CACHE").is_ok() {
         HttpOptions::default()
@@ -33,40 +28,23 @@
     }
 }
 
-fn providers(egui_ctx: Context) -> HashMap<Provider, Tiles> {
-    let mut providers = HashMap::default();
-
-    providers.insert(
-        Provider::OpenStreetMap,
-        Tiles::with_options(
-            walkers::providers::OpenStreetMap,
-            http_options(),
-            egui_ctx.to_owned(),
-        ),
-=======
 fn providers(egui_ctx: Context) -> HashMap<Provider, Box<dyn TilesManager + Send>> {
     let mut providers: HashMap<Provider, Box<dyn TilesManager + Send>> = HashMap::default();
 
     providers.insert(
         Provider::OpenStreetMap,
-        Box::new(Tiles::new(
+        Box::new(Tiles::with_options(
             walkers::providers::OpenStreetMap,
+            http_options(),
             egui_ctx.to_owned(),
         )),
->>>>>>> 06aa897f
     );
 
     providers.insert(
         Provider::Geoportal,
-<<<<<<< HEAD
-        Tiles::with_options(
+        Box::new(Tiles::with_options(
             walkers::providers::Geoportal,
             http_options(),
-            egui_ctx.to_owned(),
-        ),
-=======
-        Box::new(Tiles::new(
-            walkers::providers::Geoportal,
             egui_ctx.to_owned(),
         )),
     );
@@ -74,7 +52,6 @@
     providers.insert(
         Provider::LocalTiles,
         Box::new(local_tiles::LocalTiles::new(egui_ctx.to_owned())),
->>>>>>> 06aa897f
     );
 
     // Pass in a mapbox access token at compile time. May or may not be what you want to do,
@@ -85,11 +62,7 @@
     if let Some(token) = mapbox_access_token {
         providers.insert(
             Provider::MapboxStreets,
-<<<<<<< HEAD
-            Tiles::with_options(
-=======
-            Box::new(Tiles::new(
->>>>>>> 06aa897f
+            Box::new(Tiles::with_options(
                 walkers::providers::Mapbox {
                     style: walkers::providers::MapboxStyle::Streets,
                     access_token: token.to_string(),
@@ -101,11 +74,7 @@
         );
         providers.insert(
             Provider::MapboxSatellite,
-<<<<<<< HEAD
-            Tiles::with_options(
-=======
-            Box::new(Tiles::new(
->>>>>>> 06aa897f
+            Box::new(Tiles::with_options(
                 walkers::providers::Mapbox {
                     style: walkers::providers::MapboxStyle::Satellite,
                     access_token: token.to_string(),
